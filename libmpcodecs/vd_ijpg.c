/*
 * This file is part of MPlayer.
 *
 * MPlayer is free software; you can redistribute it and/or modify
 * it under the terms of the GNU General Public License as published by
 * the Free Software Foundation; either version 2 of the License, or
 * (at your option) any later version.
 *
 * MPlayer is distributed in the hope that it will be useful,
 * but WITHOUT ANY WARRANTY; without even the implied warranty of
 * MERCHANTABILITY or FITNESS FOR A PARTICULAR PURPOSE.  See the
 * GNU General Public License for more details.
 *
 * You should have received a copy of the GNU General Public License along
 * with MPlayer; if not, write to the Free Software Foundation, Inc.,
 * 51 Franklin Street, Fifth Floor, Boston, MA 02110-1301 USA.
 */

#include <stdio.h>
#include <stdlib.h>
#include <string.h>

#include "config.h"
#include "mp_msg.h"

#include <jpeglib.h>
#define UINT16 IJPG_UINT16
#define INT16 IJPG_INT16

#include <setjmp.h>

#include "mpbswap.h"

#include "vd_internal.h"

static const vd_info_t info = {
	"JPEG Images decoder",
	"ijpg",
	"Pontscho",
	"based on vd_mpng.c",
	"uses Independent JPEG Group's jpeglib"
};

LIBVD_EXTERN(ijpg)

static int last_w=-1;
static int last_h=-1;
static int last_depth=-1;

// to set/get/query special features/parameters
static int control(sh_video_t *sh,int cmd,void* arg,...){
    if (cmd == VDCTRL_QUERY_FORMAT) {
        int format = *(int *)arg;
        if ((last_depth == 24 && format == IMGFMT_RGB24) ||
            (last_depth == 8  && format == IMGFMT_Y8   ))
            return CONTROL_TRUE;
        return CONTROL_FALSE;
    }
    return CONTROL_UNKNOWN;
}

// init driver
static int init(sh_video_t *sh){
    last_w=-1;
    return 1;
}

// uninit driver
static void uninit(sh_video_t *sh){
}

//mp_image_t* mpcodecs_get_image(sh_video_t *sh, int mp_imgtype, int mp_imgflag, int w, int h);

typedef struct
{
 struct          jpeg_source_mgr pub;
 unsigned char * inbuf;
 int             bufsize;
} my_source_mgr;

typedef my_source_mgr * my_src_ptr;

METHODDEF(void) init_source (j_decompress_ptr cinfo)
{
}

METHODDEF(boolean) fill_input_buffer (j_decompress_ptr cinfo)
{
 my_src_ptr src = (my_src_ptr) cinfo->src;
 src->pub.next_input_byte = src->inbuf;
 src->pub.bytes_in_buffer = src->bufsize;
 return TRUE;
}

METHODDEF(void) skip_input_data (j_decompress_ptr cinfo, long num_bytes)
{
 my_src_ptr src = (my_src_ptr) cinfo->src;

 if (num_bytes > 0)
  {
   while (num_bytes > (long) src->pub.bytes_in_buffer)
    {
     num_bytes -= (long) src->pub.bytes_in_buffer;
     (void) fill_input_buffer(cinfo);
    }
   src->pub.next_input_byte += (size_t) num_bytes;
   src->pub.bytes_in_buffer -= (size_t) num_bytes;
  }
}

METHODDEF(void) term_source (j_decompress_ptr cinfo) { }

<<<<<<< HEAD
static void jpeg_buf_src ( j_decompress_ptr cinfo, char * inbuf,int bufsize )
=======
static void jpeg_buf_src (j_decompress_ptr cinfo, char * inbuf, int bufsize)
>>>>>>> 2bdc2412
{
 my_src_ptr src;
 if (cinfo->src == NULL) cinfo->src=malloc( sizeof( my_source_mgr ) );
 src = (my_src_ptr) cinfo->src;
 src->pub.init_source = init_source;
 src->pub.fill_input_buffer = fill_input_buffer;
 src->pub.skip_input_data = skip_input_data;
 src->pub.resync_to_restart = jpeg_resync_to_restart;
 src->pub.term_source = term_source;
 src->inbuf = inbuf;
 src->bufsize=bufsize;
 src->pub.bytes_in_buffer = 0;
 src->pub.next_input_byte = NULL;
}

struct my_error_mgr
{
 struct jpeg_error_mgr pub;
 jmp_buf setjmp_buffer;
};

typedef struct my_error_mgr * my_error_ptr;

METHODDEF(void) my_error_exit (j_common_ptr cinfo)
{
 my_error_ptr myerr=(my_error_ptr) cinfo->err;
 (*cinfo->err->output_message) (cinfo);
 longjmp(myerr->setjmp_buffer, 1);
}

// decode a frame
static mp_image_t* decode(sh_video_t *sh,void* data,int len,int flags){
 struct jpeg_decompress_struct cinfo;
 struct my_error_mgr jerr;
 mp_image_t * mpi = NULL;
 int	      width,height,depth,i;

 if ( len <= 0 ) return NULL; // skipped frame

 memset(&cinfo, 0, sizeof(cinfo));
 memset(&jerr, 0, sizeof(jerr));
 cinfo.err=jpeg_std_error( &jerr.pub );
 jerr.pub.error_exit=my_error_exit;
 if( setjmp( jerr.setjmp_buffer ) )
  {
   mp_msg( MSGT_DECVIDEO,MSGL_ERR,"[ijpg] setjmp error ...\n" );
   return NULL;
  }

 jpeg_create_decompress( &cinfo );
 jpeg_buf_src( &cinfo,data,len );
 jpeg_read_header( &cinfo,TRUE );
 sh->disp_w=width=cinfo.image_width;
 sh->disp_h=height=cinfo.image_height;
 jpeg_start_decompress( &cinfo );
 depth=cinfo.output_components * 8;

 switch( depth ) {
   case 8:
   case 24: break;
   default: mp_msg( MSGT_DECVIDEO,MSGL_ERR,"Sorry, unsupported JPEG colorspace: %d.\n",depth ); return NULL;
 }

 if ( last_w!=width || last_h!=height || last_depth != depth )
  {
   last_depth = depth;
   if(!mpcodecs_config_vo( sh,width,height, depth == 8 ? IMGFMT_Y8 : IMGFMT_RGB24 )) return NULL;
   last_w=width; last_h=height;
  }

 mpi=mpcodecs_get_image( sh,MP_IMGTYPE_TEMP,MP_IMGFLAG_ACCEPT_STRIDE,width,height );
 if ( !mpi ) return NULL;

 for ( i=0;i < height;i++ )
  {
   unsigned char * drow = mpi->planes[0] + mpi->stride[0] * i;
   jpeg_read_scanlines( &cinfo,(JSAMPLE**)&drow,1 );
  }

 jpeg_finish_decompress(&cinfo);
 jpeg_destroy_decompress(&cinfo);

 return mpi;
}<|MERGE_RESOLUTION|>--- conflicted
+++ resolved
@@ -110,11 +110,7 @@
 
 METHODDEF(void) term_source (j_decompress_ptr cinfo) { }
 
-<<<<<<< HEAD
-static void jpeg_buf_src ( j_decompress_ptr cinfo, char * inbuf,int bufsize )
-=======
 static void jpeg_buf_src (j_decompress_ptr cinfo, char * inbuf, int bufsize)
->>>>>>> 2bdc2412
 {
  my_src_ptr src;
  if (cinfo->src == NULL) cinfo->src=malloc( sizeof( my_source_mgr ) );
