/*
 * This file is part of MPlayer.
 *
 * MPlayer is free software; you can redistribute it and/or modify
 * it under the terms of the GNU General Public License as published by
 * the Free Software Foundation; either version 2 of the License, or
 * (at your option) any later version.
 *
 * MPlayer is distributed in the hope that it will be useful,
 * but WITHOUT ANY WARRANTY; without even the implied warranty of
 * MERCHANTABILITY or FITNESS FOR A PARTICULAR PURPOSE.  See the
 * GNU General Public License for more details.
 *
 * You should have received a copy of the GNU General Public License along
 * with MPlayer; if not, write to the Free Software Foundation, Inc.,
 * 51 Franklin Street, Fifth Floor, Boston, MA 02110-1301 USA.
 */

#ifndef MPLAYER_INPUT_H
#define MPLAYER_INPUT_H

#include <stdbool.h>

// All command IDs
enum mp_command_type {
    MP_CMD_SEEK,
    MP_CMD_AUDIO_DELAY,
    MP_CMD_QUIT,
    MP_CMD_PAUSE,
    MP_CMD_GRAB_FRAMES, // deprecated: was a no-op command for years
    MP_CMD_PLAY_TREE_STEP,
    MP_CMD_PLAY_TREE_UP_STEP,
    MP_CMD_PLAY_ALT_SRC_STEP,
    MP_CMD_SUB_DELAY,
    MP_CMD_OSD,
    MP_CMD_VOLUME,
    MP_CMD_MIXER_USEMASTER,
    MP_CMD_CONTRAST,
    MP_CMD_BRIGHTNESS,
    MP_CMD_HUE,
    MP_CMD_SATURATION,
    MP_CMD_FRAMEDROPPING,
    MP_CMD_TV_STEP_CHANNEL,
    MP_CMD_TV_STEP_NORM,
    MP_CMD_TV_STEP_CHANNEL_LIST,
    MP_CMD_CAPTURING,
    MP_CMD_VO_FULLSCREEN,
    MP_CMD_SUB_POS,
    MP_CMD_DVDNAV,
    MP_CMD_SCREENSHOT,
    MP_CMD_PANSCAN,
    MP_CMD_MUTE,
    MP_CMD_LOADFILE,
    MP_CMD_LOADLIST,
    MP_CMD_PLAY_TREE_CLEAR,
    MP_CMD_VF_CHANGE_RECTANGLE,
    MP_CMD_GAMMA,
    MP_CMD_SUB_VISIBILITY,
    MP_CMD_VOBSUB_LANG, // deprecated: combined with SUB_SELECT
    MP_CMD_GET_TIME_LENGTH,
    MP_CMD_GET_PERCENT_POS,
    MP_CMD_SUB_STEP,
    MP_CMD_TV_SET_CHANNEL,
    MP_CMD_EDL_MARK,
    MP_CMD_SUB_ALIGNMENT,
    MP_CMD_TV_LAST_CHANNEL,
    MP_CMD_OSD_SHOW_TEXT,
    MP_CMD_TV_SET_FREQ,
    MP_CMD_TV_SET_NORM,
    MP_CMD_TV_SET_BRIGHTNESS,
    MP_CMD_TV_SET_CONTRAST,
    MP_CMD_TV_SET_HUE,
    MP_CMD_TV_SET_SATURATION,
    MP_CMD_GET_VO_FULLSCREEN,
    MP_CMD_GET_SUB_VISIBILITY,
    MP_CMD_SUB_FORCED_ONLY,
    MP_CMD_VO_ONTOP,
    MP_CMD_SUB_SELECT,
    MP_CMD_VO_ROOTWIN,
    MP_CMD_SWITCH_VSYNC,
    MP_CMD_SWITCH_RATIO,
    MP_CMD_FRAME_STEP,
    MP_CMD_SPEED_INCR,
    MP_CMD_SPEED_MULT,
    MP_CMD_SPEED_SET,
    MP_CMD_RUN,
    MP_CMD_SUB_LOG,
    MP_CMD_SWITCH_AUDIO,
    MP_CMD_GET_TIME_POS,
    MP_CMD_SUB_LOAD,
    MP_CMD_SUB_REMOVE,
    MP_CMD_KEYDOWN_EVENTS,
    MP_CMD_VO_BORDER,
    MP_CMD_SET_PROPERTY,
    MP_CMD_SET_PROPERTY_OSD,
    MP_CMD_GET_PROPERTY,
    MP_CMD_OSD_SHOW_PROPERTY_TEXT,
    MP_CMD_OSD_SHOW_PROGRESSION,
    MP_CMD_SEEK_CHAPTER,
    MP_CMD_GET_FILENAME,
    MP_CMD_GET_VIDEO_CODEC,
    MP_CMD_GET_VIDEO_BITRATE,
    MP_CMD_GET_VIDEO_RESOLUTION,
    MP_CMD_GET_AUDIO_CODEC,
    MP_CMD_GET_AUDIO_BITRATE,
    MP_CMD_GET_AUDIO_SAMPLES,
    MP_CMD_GET_META_TITLE,
    MP_CMD_GET_META_ARTIST,
    MP_CMD_GET_META_ALBUM,
    MP_CMD_GET_META_YEAR,
    MP_CMD_GET_META_COMMENT,
    MP_CMD_GET_META_TRACK,
    MP_CMD_GET_META_GENRE,
    MP_CMD_RADIO_STEP_CHANNEL,
    MP_CMD_RADIO_SET_CHANNEL,
    MP_CMD_RADIO_SET_FREQ,
    MP_CMD_SET_MOUSE_POS,
    MP_CMD_STEP_PROPERTY,
    MP_CMD_STEP_PROPERTY_OSD,
    MP_CMD_RADIO_STEP_FREQ,
    MP_CMD_TV_STEP_FREQ,
    MP_CMD_LOOP,
    MP_CMD_BALANCE,
    MP_CMD_SUB_SCALE,
    MP_CMD_TV_TELETEXT_ADD_DEC,
    MP_CMD_TV_TELETEXT_GO_LINK,
    MP_CMD_TV_START_SCAN,
    MP_CMD_SUB_SOURCE,
    MP_CMD_SUB_FILE,
    MP_CMD_SUB_VOB,
    MP_CMD_SUB_DEMUX,
    MP_CMD_SWITCH_ANGLE,
    MP_CMD_ASS_USE_MARGINS,
    MP_CMD_SWITCH_TITLE,
    MP_CMD_STOP,

    /// DVDNAV commands
    MP_CMD_DVDNAV_UP = 1000,
    MP_CMD_DVDNAV_DOWN,
    MP_CMD_DVDNAV_LEFT,
    MP_CMD_DVDNAV_RIGHT,
    MP_CMD_DVDNAV_MENU,
    MP_CMD_DVDNAV_SELECT,
    MP_CMD_DVDNAV_PREVMENU,
    MP_CMD_DVDNAV_MOUSECLICK,

    /// DVB commands
    MP_CMD_DVB_SET_CHANNEL = 5101,

    /// Audio Filter commands
    MP_CMD_AF_SWITCH,
    MP_CMD_AF_ADD,
    MP_CMD_AF_DEL,
    MP_CMD_AF_CLR,
    MP_CMD_AF_CMDLINE,
};

// The arg types
<<<<<<< HEAD
#define MP_CMD_ARG_VOID 0
=======
>>>>>>> 8cd71527
#define MP_CMD_ARG_INT 1
#define MP_CMD_ARG_FLOAT 2
#define MP_CMD_ARG_STRING 3

#define MP_CMD_MAX_ARGS 10

// Error codes for the drivers

// An error occurred but we can continue
#define MP_INPUT_ERROR -1
// A fatal error occurred, this driver should be removed
#define MP_INPUT_DEAD -2
// No input was available
#define MP_INPUT_NOTHING -3
//! Input will be available if you try again
#define MP_INPUT_RETRY -4
// Key FIFO was full - release events may be lost, zero button-down status
#define MP_INPUT_RELEASE_ALL -5


struct input_ctx;

struct mp_cmd_arg {
    int type;
    bool optional;
    union {
        int i;
        float f;
        char *s;
    } v;
};

typedef struct mp_cmd {
    int id;
    char *name;
    struct mp_cmd_arg args[MP_CMD_MAX_ARGS];
    int nargs;
    int pausing;
    struct mp_cmd *queue_next;
} mp_cmd_t;


/* Add a new command input source.
 * "fd" is a file descriptor (use a negative value if you don't use any fd)
 * "select" tells whether to use select() on the fd to determine when to
 * try reading.
 * "read_func" is optional. If NULL a default function which reads data
 * directly from the fd will be used. It must return either text data
 * or one of the MP_INPUT error codes above.
 * "close_func" will be called when closing. Can be NULL. Its return value
 * is ignored (it's only there to allow using standard close() as the func).
 */
int mp_input_add_cmd_fd(struct input_ctx *ictx, int fd, int select,
                        int read_func(int fd, char *dest, int size),
                        int close_func(int fd));

// This removes a cmd driver, you usually don't need to use it.
void mp_input_rm_cmd_fd(struct input_ctx *ictx, int fd);

/* The args are similar to the cmd version above, except you must give
 * a read_func, and it should return key codes (ASCII plus keycodes.h).
 */
int mp_input_add_key_fd(struct input_ctx *ictx, int fd, int select,
                        int read_func(void *ctx, int fd),
                        int close_func(int fd), void *ctx);

// Feed a keypress (alternative to being returned from read_func above)
void mp_input_feed_key(struct input_ctx *ictx, int code);

// As for the cmd one you usually don't need this function.
void mp_input_rm_key_fd(struct input_ctx *ictx, int fd);

// Get input key from its name.
int mp_input_get_key_from_name(const char *name);

// Add a command to the command queue.
int mp_input_queue_cmd(struct input_ctx *ictx, struct mp_cmd *cmd);

/* Return next available command, or sleep up to "time" ms if none is
 * available. If "peek_only" is true return a reference to the command
 * but leave it queued.
 */
struct mp_cmd *mp_input_get_cmd(struct input_ctx *ictx, int time,
                                int peek_only);

/* Parse text and return corresponding struct mp_cmd. */
struct mp_cmd *mp_input_parse_cmd(char *str);

/**
 * Parse and queue commands separated by '\n'.
 * Return number of commands queued.
 */
int mp_input_parse_and_queue_cmds(struct input_ctx *ictx, const char *str);

// After getting a command from mp_input_get_cmd you need to free it using this
// function
void mp_cmd_free(struct mp_cmd *cmd);

// This creates a copy of a command (used by the auto repeat stuff).
struct mp_cmd *mp_cmd_clone(struct mp_cmd *cmd);

// Set current input section
void mp_input_set_section(struct input_ctx *ictx, char *name);

// Get current input section
char *mp_input_get_section(struct input_ctx *ictx);

// Initialize the input system
struct input_conf;
struct input_ctx *mp_input_init(struct input_conf *input_conf);

void mp_input_uninit(struct input_ctx *ictx);

struct m_config;
void mp_input_register_options(struct m_config *cfg);

// Wake up sleeping input loop from another thread.
void mp_input_wakeup(struct input_ctx *ictx);

// Interruptible usleep:  (used by libmpdemux)
int mp_input_check_interrupt(struct input_ctx *ictx, int time);

extern int async_quit_request;

#endif /* MPLAYER_INPUT_H */<|MERGE_RESOLUTION|>--- conflicted
+++ resolved
@@ -156,10 +156,6 @@
 };
 
 // The arg types
-<<<<<<< HEAD
-#define MP_CMD_ARG_VOID 0
-=======
->>>>>>> 8cd71527
 #define MP_CMD_ARG_INT 1
 #define MP_CMD_ARG_FLOAT 2
 #define MP_CMD_ARG_STRING 3
